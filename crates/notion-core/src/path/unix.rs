//! Provides functions for determining the paths of files and directories
//! in a standard Notion layout in Unix-based operating systems.

use std::io;
use std::os::unix;
use std::path::{Path, PathBuf};

use dirs;

use crate::error::ErrorDetails;
use notion_fail::Fallible;

use super::{node_archive_root_dir_name, node_image_dir, notion_home, shim_dir};

// These are taken from: https://nodejs.org/dist/index.json and are used
// by `path::archive_root_dir` to determine the root directory of the
// contents of a Node installer archive.

cfg_if::cfg_if! {
    if #[cfg(target_os = "macos")] {
        /// The OS component of a Node distribution tarball's name.
        pub const OS: &'static str = "darwin";
    } else if #[cfg(target_os = "linux")] {
        /// The OS component of a Node distribution tarball's name.
        pub const OS: &'static str = "linux";
    } else {
        compile_error!("Unsupported target_os variant of unix (expected 'macos' or 'linux').");
    }
}

cfg_if::cfg_if! {
    if #[cfg(target_arch = "x86")] {
        /// The system architecture component of a Node distribution tarball's name.
        pub const ARCH: &'static str = "x86";
    } else if #[cfg(target_arch = "x86_64")] {
        /// The system architecture component of a Node distribution tarball's name.
        pub const ARCH: &'static str = "x64";
    } else {
        compile_error!("Unsupported target_arch variant of unix (expected 'x86' or 'x64').");
    }
}

// ~/
//     .notion/
//         cache/                                          cache_dir
//             node/                                       node_cache_dir
//                 index.json                              node_index_file
//                 index.json.expires                      node_index_expiry_file
//         bin/                                            shim_dir
//             node                                        shim_file("node")
//             yarn
//             npm
//             npx
//             ...
//             ember
//         tools/                                          tools_dir
//             inventory/                                  inventory_dir
//                 node/                                   node_inventory_dir
//                     node-v4.8.4-linux-x64.tar.gz        node_distro_file_name("4.8.4")
//                     node-v4.8.4-npm                     node_npm_version_file("4.8.4")
//                     ...
//                 packages/                               package_inventory_dir
//                     ember-cli-3.7.1.tgz                 package_distro_file("ember-cli", "3.7.1")
//                     ember-cli-3.7.1.shasum              package_distro_shasum("ember-cli", "3.7.1")
//                 yarn/                                   yarn_inventory_dir
//             image/                                      image_dir
//                 node/                                   node_image_root_dir
//                     10.13.0/
//                         6.4.0/                          node_image_dir("10.13.0", "6.4.0")
//                             bin/                        node_image_bin_dir("10.13.0", "6.4.0")
//                 yarn/                                   yarn_image_root_dir
//                     1.7.0/                              yarn_image_dir("1.7.0")
//                 packages/                               package_image_root_dir
//                     ember-cli/
//                         3.7.1/                          package_image_dir("ember-cli", "3.7.1")
//             user/                                       user_toolchain_dir
//                 bins/
//                     tsc.json                            user_tool_bin_config("tsc")
//                 packages/                               user_package_dir
//                     ember-cli.json                      user_package_config_file("ember-cli")
//                 platform.json                           user_platform_file
//         notion                                          notion_file
<<<<<<< HEAD
//         shim                                            shim_file
=======
//         shim                                            shim_executable
>>>>>>> 806bd3a1
//         hooks.toml                                      user_hooks_file

pub fn default_notion_home() -> Fallible<PathBuf> {
    let home = dirs::home_dir().ok_or(ErrorDetails::NoHomeEnvironmentVar)?;
    Ok(home.join(".notion"))
}

pub fn archive_extension() -> String {
    String::from("tar.gz")
}

pub fn node_image_bin_dir(node: &str, npm: &str) -> Fallible<PathBuf> {
    Ok(node_image_dir(node, npm)?.join("bin"))
}

<<<<<<< HEAD
// 3rd-party binaries installed globally for this node version
pub fn node_image_3p_bin_dir(node: &str, npm: &str) -> Fallible<PathBuf> {
    Ok(node_image_dir(node, npm)?.join("lib/node_modules/.bin"))
}

pub fn node_archive_npm_package_json_path(version: &str) -> PathBuf {
    Path::new(&node_archive_root_dir_name(version))
        .join("lib")
        .join("node_modules")
        .join("npm")
        .join("package.json")
}

=======
>>>>>>> 806bd3a1
pub fn shim_file(toolname: &str) -> Fallible<PathBuf> {
    Ok(shim_dir()?.join(toolname))
}

pub fn notion_file() -> Fallible<PathBuf> {
    Ok(notion_home()?.join("notion"))
}

pub fn shim_executable() -> Fallible<PathBuf> {
    Ok(notion_home()?.join("shim"))
}

/// Create a symlink. The `dst` path will be a symbolic link pointing to the `src` path.
pub fn create_file_symlink(src: PathBuf, dst: PathBuf) -> Result<(), io::Error> {
    unix::fs::symlink(src, dst)
}<|MERGE_RESOLUTION|>--- conflicted
+++ resolved
@@ -80,11 +80,7 @@
 //                     ember-cli.json                      user_package_config_file("ember-cli")
 //                 platform.json                           user_platform_file
 //         notion                                          notion_file
-<<<<<<< HEAD
-//         shim                                            shim_file
-=======
 //         shim                                            shim_executable
->>>>>>> 806bd3a1
 //         hooks.toml                                      user_hooks_file
 
 pub fn default_notion_home() -> Fallible<PathBuf> {
@@ -100,12 +96,6 @@
     Ok(node_image_dir(node, npm)?.join("bin"))
 }
 
-<<<<<<< HEAD
-// 3rd-party binaries installed globally for this node version
-pub fn node_image_3p_bin_dir(node: &str, npm: &str) -> Fallible<PathBuf> {
-    Ok(node_image_dir(node, npm)?.join("lib/node_modules/.bin"))
-}
-
 pub fn node_archive_npm_package_json_path(version: &str) -> PathBuf {
     Path::new(&node_archive_root_dir_name(version))
         .join("lib")
@@ -114,8 +104,6 @@
         .join("package.json")
 }
 
-=======
->>>>>>> 806bd3a1
 pub fn shim_file(toolname: &str) -> Fallible<PathBuf> {
     Ok(shim_dir()?.join(toolname))
 }
