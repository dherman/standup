--- conflicted
+++ resolved
@@ -46,12 +46,8 @@
 dunce = "1.0.4"
 ci_info = "0.14.14"
 headers = "0.4"
-<<<<<<< HEAD
-attohttpc = { version = "0.27", default-features = false, features = ["json", "compress", "tls-rustls-native-roots"] }
+attohttpc = { version = "0.28", default-features = false, features = ["json", "compress", "tls-rustls-native-roots"] }
 hyperx = "1.4.0"
-=======
-attohttpc = { version = "0.28", default-features = false, features = ["json", "compress", "tls-rustls-native-roots"] }
->>>>>>> 95a05ec2
 chain-map = "0.1.0"
 indexmap = "2.2.6"
 retry = "2"
